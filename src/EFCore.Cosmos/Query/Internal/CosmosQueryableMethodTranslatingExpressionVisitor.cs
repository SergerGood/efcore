--- conflicted
+++ resolved
@@ -1,4 +1,4 @@
-// Copyright (c) .NET Foundation. All rights reserved.
+﻿// Copyright (c) .NET Foundation. All rights reserved.
 // Licensed under the Apache License, Version 2.0. See License.txt in the project root for license information.
 
 using System;
@@ -179,13 +179,7 @@
         /// </summary>
         protected override ShapedQueryExpression TranslateConcat(ShapedQueryExpression source1, ShapedQueryExpression source2)
         {
-<<<<<<< HEAD
-            throw new InvalidOperationException(
-                CoreStrings.TranslationFailed(
-                    source1.Print() + "; " + source2.Print()));
-=======
-            return null;
->>>>>>> b9f518ea
+            return null;
         }
 
         /// <summary>
@@ -280,13 +274,7 @@
         /// </summary>
         protected override ShapedQueryExpression TranslateExcept(ShapedQueryExpression source1, ShapedQueryExpression source2)
         {
-<<<<<<< HEAD
-            throw new InvalidOperationException(
-                CoreStrings.TranslationFailed(
-                    source1.Print() + "; " + source2.Print()));
-=======
-            return null;
->>>>>>> b9f518ea
+            return null;
         }
 
         /// <summary>
@@ -327,13 +315,7 @@
         protected override ShapedQueryExpression TranslateGroupBy(
             ShapedQueryExpression source, LambdaExpression keySelector, LambdaExpression elementSelector, LambdaExpression resultSelector)
         {
-<<<<<<< HEAD
-            throw new InvalidOperationException(
-                CoreStrings.TranslationFailed(
-                    keySelector.Print() + "; " + elementSelector.Print() + "; " + resultSelector.Print()));
-=======
-            return null;
->>>>>>> b9f518ea
+            return null;
         }
 
         /// <summary>
@@ -357,13 +339,7 @@
         /// </summary>
         protected override ShapedQueryExpression TranslateIntersect(ShapedQueryExpression source1, ShapedQueryExpression source2)
         {
-<<<<<<< HEAD
-            throw new InvalidOperationException(
-                CoreStrings.TranslationFailed(
-                    source1.Print() + "; " + source2.Print()));
-=======
-            return null;
->>>>>>> b9f518ea
+            return null;
         }
 
         /// <summary>
@@ -376,13 +352,7 @@
             ShapedQueryExpression outer, ShapedQueryExpression inner, LambdaExpression outerKeySelector, LambdaExpression innerKeySelector,
             LambdaExpression resultSelector)
         {
-<<<<<<< HEAD
-            throw new InvalidOperationException(
-                CoreStrings.TranslationFailed(
-                    outerKeySelector.Print() + "; " + innerKeySelector.Print() + "; " + resultSelector.Print()));
-=======
-            return null;
->>>>>>> b9f518ea
+            return null;
         }
 
         /// <summary>
@@ -425,13 +395,7 @@
             ShapedQueryExpression outer, ShapedQueryExpression inner, LambdaExpression outerKeySelector, LambdaExpression innerKeySelector,
             LambdaExpression resultSelector)
         {
-<<<<<<< HEAD
-            throw new InvalidOperationException(
-                CoreStrings.TranslationFailed(
-                    outerKeySelector.Print() + "; " + innerKeySelector.Print() + "; " + resultSelector.Print()));
-=======
-            return null;
->>>>>>> b9f518ea
+            return null;
         }
 
         /// <summary>
@@ -604,13 +568,7 @@
         protected override ShapedQueryExpression TranslateSelectMany(
             ShapedQueryExpression source, LambdaExpression collectionSelector, LambdaExpression resultSelector)
         {
-<<<<<<< HEAD
-            throw new InvalidOperationException(
-                CoreStrings.TranslationFailed(
-                    collectionSelector.Print() + "; " + resultSelector.Print()));
-=======
-            return null;
->>>>>>> b9f518ea
+            return null;
         }
 
         /// <summary>
@@ -774,13 +732,7 @@
         /// </summary>
         protected override ShapedQueryExpression TranslateUnion(ShapedQueryExpression source1, ShapedQueryExpression source2)
         {
-<<<<<<< HEAD
-            throw new InvalidOperationException(
-                CoreStrings.TranslationFailed(
-                    source1.Print() + "; " + source2.Print()));
-=======
-            return null;
->>>>>>> b9f518ea
+            return null;
         }
 
         /// <summary>
