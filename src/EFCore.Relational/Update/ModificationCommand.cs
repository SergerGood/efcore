--- conflicted
+++ resolved
@@ -14,7 +14,6 @@
 
 namespace Microsoft.EntityFrameworkCore.Update
 {
-<<<<<<< HEAD
     /// <summary>
     ///     <para>
     ///         Represents a conceptual command to the database to insert/update/delete a row.
@@ -24,14 +23,10 @@
     ///     </para>
     /// </summary>
     public class ModificationCommand
-=======
-    public class ModificationCommand : ModificationCommandBase
->>>>>>> 6d9007d1
     {
         private readonly Func<string> _generateParameterName;
         private readonly bool _sensitiveLoggingEnabled;
         private readonly IComparer<IUpdateEntry> _comparer;
-
         private readonly List<IUpdateEntry> _entries = new List<IUpdateEntry>();
         private IReadOnlyList<ColumnModification> _columnModifications;
         private bool _requiresResultPropagation;
@@ -50,7 +45,7 @@
             [NotNull] Func<string> generateParameterName,
             bool sensitiveLoggingEnabled,
             [CanBeNull] IComparer<IUpdateEntry> comparer)
-        : base(
+        : this(
             Check.NotEmpty(name, nameof(name)),
             schema,
             null)
@@ -62,7 +57,25 @@
             _sensitiveLoggingEnabled = sensitiveLoggingEnabled;
         }
 
-<<<<<<< HEAD
+
+        /// <summary>
+        ///     Initializes a new <see cref="ModificationCommand" /> instance.
+        /// </summary>
+        /// <param name="name"> The name of the table containing the data to be modified. </param>
+        /// <param name="schema"> The schema containing the table, or <c>null</c> to use the default schema. </param>
+        /// <param name="columnModifications"> The list of <see cref="ColumnModification" />s needed to perform the insert, update, or delete. </param>
+        public ModificationCommand(
+            [NotNull] string name,
+            [CanBeNull] string schema,
+            [CanBeNull] IReadOnlyList<ColumnModification> columnModifications)
+        {
+            Check.NotNull(name, nameof(name));
+
+            TableName = name;
+            Schema = schema;
+            _columnModifications = columnModifications;
+        }
+
         /// <summary>
         ///     The name of the table containing the data to be modified.
         /// </summary>
@@ -77,8 +90,6 @@
         ///     The <see cref="IUpdateEntry" />s that represent the entities that are mapped to the row
         ///     to update.
         /// </summary>
-=======
->>>>>>> 6d9007d1
         public virtual IReadOnlyList<IUpdateEntry> Entries => _entries;
 
         /// <summary>
@@ -89,14 +100,9 @@
         /// </summary>
         public virtual EntityState EntityState => _entries.FirstOrDefault()?.EntityState ?? EntityState.Detached;
 
-<<<<<<< HEAD
         /// <summary>
         ///     The list of <see cref="ColumnModification" />s needed to perform the insert, update, or delete.
         /// </summary>
-=======
-        public override IReadOnlyList<ColumnModificationBase> ColumnModificationsBase => ColumnModifications;
-
->>>>>>> 6d9007d1
         public virtual IReadOnlyList<ColumnModification> ColumnModifications
             => NonCapturingLazyInitializer.EnsureInitialized(ref _columnModifications, this, command => command.GenerateColumnModifications());
 
@@ -351,7 +357,7 @@
             var index = 0;
             foreach (var modification in ColumnModifications.Where(o => o.IsRead))
             {
-                modification.SetValue(valueBuffer[index++]);
+                modification.Value = valueBuffer[index++];
             }
         }
     }
