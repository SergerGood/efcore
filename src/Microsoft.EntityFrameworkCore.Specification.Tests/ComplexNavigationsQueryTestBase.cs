--- conflicted
+++ resolved
@@ -3324,7 +3324,462 @@
             return argument;
         }
 
-<<<<<<< HEAD
+        [ConditionalFact]
+        public virtual void GroupJoin_reference_to_group_in_OrderBy()
+        {
+            List<int> expected;
+            using (var context = CreateContext())
+            {
+                var l1s = context.LevelOne.ToList();
+                var l2s = context.LevelTwo.ToList();
+
+                expected = (from l1 in l1s
+                            join l2 in l2s on l1.Id equals l2.Level1_Optional_Id into groupJoin
+                            from l2 in groupJoin.DefaultIfEmpty()
+                            orderby groupJoin.Count()
+                            select l1.Id).ToList();
+            }
+
+            ClearLog();
+
+            using (var context = CreateContext())
+            {
+                var query = from l1 in context.LevelOne
+                            join l2 in context.LevelTwo on l1.Id equals l2.Level1_Optional_Id into groupJoin
+                            from l2 in groupJoin.DefaultIfEmpty()
+                            orderby groupJoin.Count()
+                            select l1.Id;
+
+                var result = query.ToList();
+
+                Assert.Equal(expected.Count, result.Count);
+                foreach (var resultItem in result)
+                {
+                    Assert.True(expected.Contains(resultItem));
+                }
+            }
+        }
+
+        [ConditionalFact]
+        public virtual void GroupJoin_client_method_on_outer()
+        {
+            List<Tuple<int, int>> expected;
+            using (var context = CreateContext())
+            {
+                var l1s = context.LevelOne.ToList();
+                var l2s = context.LevelTwo.ToList();
+
+                expected = (from l1 in l1s
+                            join l2 in l2s on l1.Id equals l2.Level1_Optional_Id into groupJoin
+                            from l2 in groupJoin.DefaultIfEmpty()
+                            select new Tuple<int, int>(l1.Id, ClientMethodNullableInt(l1.Id))).ToList();
+            }
+
+            ClearLog();
+
+            using (var context = CreateContext())
+            {
+                var query = from l1 in context.LevelOne
+                            join l2 in context.LevelTwo on l1.Id equals l2.Level1_Optional_Id into groupJoin
+                            from l2 in groupJoin.DefaultIfEmpty()
+                            select new { l1.Id, client = ClientMethodNullableInt(l1.Id) };
+
+                var result = query.ToList();
+
+                Assert.Equal(expected.Count, result.Count);
+                foreach (var resultItem in result)
+                {
+                    Assert.True(expected.Any(e => e.Item1 == resultItem.Id && e.Item2 == resultItem.client));
+                }
+            }
+        }
+
+        [ConditionalFact]
+        public virtual void GroupJoin_client_method_in_OrderBy()
+        {
+            List<int> expected;
+            using (var context = CreateContext())
+            {
+                var l1s = context.LevelOne.ToList();
+                var l2s = context.LevelTwo.ToList();
+
+                expected = (from l1 in l1s
+                            join l2 in l2s on l1.Id equals l2.Level1_Optional_Id into groupJoin
+                            from l2 in groupJoin.DefaultIfEmpty()
+                            orderby ClientMethodNullableInt(l1.Id), ClientMethodNullableInt(l2 != null ? l2.Id : (int?)null)
+                            select l1.Id).ToList();
+            }
+
+            ClearLog();
+
+            using (var context = CreateContext())
+            {
+                var query = from l1 in context.LevelOne
+                            join l2 in context.LevelTwo on l1.Id equals l2.Level1_Optional_Id into groupJoin
+                            from l2 in groupJoin.DefaultIfEmpty()
+                            orderby ClientMethodNullableInt(l1.Id), ClientMethodNullableInt(l2 != null ? l2.Id : (int?)null)
+                            select l1.Id;
+
+                var result = query.ToList();
+
+                Assert.Equal(expected.Count, result.Count);
+                foreach (var resultItem in result)
+                {
+                    Assert.True(expected.Contains(resultItem));
+                }
+            }
+        }
+
+        private static int ClientMethodNullableInt(int? id)
+        {
+            return id ?? 0;
+        }
+
+        [ConditionalFact]
+        public virtual void GroupJoin_without_DefaultIfEmpty()
+        {
+            List<int> expected;
+            using (var context = CreateContext())
+            {
+                var l1s = context.LevelOne.ToList();
+                var l2s = context.LevelTwo.ToList();
+
+                expected = (from l1 in l1s
+                            join l2 in l2s on l1.Id equals l2.Level1_Optional_Id into groupJoin
+                            from l2 in groupJoin.Select(gg => gg)
+                            select l1.Id).ToList();
+            }
+
+            ClearLog();
+
+            using (var context = CreateContext())
+            {
+                var query = from l1 in context.LevelOne
+                            join l2 in context.LevelTwo on l1.Id equals l2.Level1_Optional_Id into groupJoin
+                            from l2 in groupJoin.Select(gg => gg)
+                            select l1.Id;
+
+                var result = query.ToList();
+
+                Assert.Equal(expected.Count, result.Count);
+                foreach (var resultItem in result)
+                {
+                    Assert.True(expected.Contains(resultItem));
+                }
+            }
+        }
+
+        [ConditionalFact]
+        public virtual void GroupJoin_with_subquery_on_inner()
+        {
+            List<int> expected;
+            using (var context = CreateContext())
+            {
+                var l1s = context.LevelOne.ToList();
+                var l2s = context.LevelTwo.ToList();
+
+                expected = (from l1 in l1s
+                            join l2 in l2s on l1.Id equals l2.Level1_Optional_Id into groupJoin
+                            from l2 in groupJoin.Where(gg => gg.Id > 0).Take(10).DefaultIfEmpty()
+                            orderby l2 == null ? null : l2.Name, l1.Id
+                            select l1.Id).ToList();
+            }
+
+            ClearLog();
+
+            using (var context = CreateContext())
+            {
+                var query = from l1 in context.LevelOne
+                            join l2 in context.LevelTwo on l1.Id equals l2.Level1_Optional_Id into groupJoin
+                            from l2 in groupJoin.Where(gg => gg.Id > 0).Take(10).DefaultIfEmpty()
+                            select l1.Id;
+
+                var result = query.ToList();
+
+                Assert.Equal(expected.Count, result.Count);
+                foreach (var resultItem in result)
+                {
+                    Assert.True(expected.Contains(resultItem));
+                }
+            }
+        }
+
+        [ConditionalFact]
+        public virtual void GroupJoin_with_subquery_on_inner_and_no_DefaultIfEmpty()
+        {
+            List<int> expected;
+            using (var context = CreateContext())
+            {
+                var l1s = context.LevelOne.ToList();
+                var l2s = context.LevelTwo.ToList();
+
+                expected = (from l1 in l1s
+                            join l2 in l2s on l1.Id equals l2.Level1_Optional_Id into groupJoin
+                            from l2 in groupJoin.Where(gg => gg.Id > 0).Take(10)
+                            select l1.Id).ToList();
+            }
+
+            ClearLog();
+
+            using (var context = CreateContext())
+            {
+                var query = from l1 in context.LevelOne
+                            join l2 in context.LevelTwo on l1.Id equals l2.Level1_Optional_Id into groupJoin
+                            from l2 in groupJoin.Where(gg => gg.Id > 0).Take(10)
+                            select l1.Id;
+
+                var result = query.ToList();
+
+                Assert.Equal(expected.Count, result.Count);
+                foreach (var resultItem in result)
+                {
+                    Assert.True(expected.Contains(resultItem));
+                }
+            }
+        }
+
+        [ConditionalFact]
+        public virtual void Optional_navigation_in_subquery_with_unrelated_projection()
+        {
+            List<int> expected;
+            using (var context = CreateContext())
+            {
+                expected = context.LevelOne.Include(l1 => l1.OneToOne_Optional_FK)
+                    .ToList()
+                    .Where(l1 => l1.OneToOne_Optional_FK?.Name != "Foo")
+                    .Take(15)
+                    .Select(l1 => l1.Id).ToList();
+            }
+
+            ClearLog();
+
+            using (var context = CreateContext())
+            {
+                var query = context.LevelOne
+                    .Where(l1 => l1.OneToOne_Optional_FK.Name != "Foo")
+                    .Take(15)
+                    .Select(l1 => l1.Id);
+
+                var result = query.ToList();
+
+                Assert.Equal(expected.Count, result.Count);
+                foreach (var resultItem in result)
+                {
+                    Assert.True(expected.Contains(resultItem));
+                }
+            }
+        }
+
+        [ConditionalFact]
+        public virtual void Explicit_GroupJoin_in_subquery_with_unrelated_projection()
+        {
+            List<int> expected;
+            using (var context = CreateContext())
+            {
+                expected = (from l1 in (from l1 in context.LevelOne.ToList()
+                                        join l2 in context.LevelTwo.ToList() on l1.Id equals l2.Level1_Optional_Id into grouping
+                                        from l2 in grouping.DefaultIfEmpty()
+                                        where l2?.Name != "Foo"
+                                        select l1).Take(15)
+                            select l1.Id).ToList();
+            }
+
+            ClearLog();
+
+            using (var context = CreateContext())
+            {
+                var query = from l1 in (from l1 in context.LevelOne
+                                        join l2 in context.LevelTwo on l1.Id equals l2.Level1_Optional_Id into grouping
+                                        from l2 in grouping.DefaultIfEmpty()
+                                        where (l2 != null ? l2.Name : null) != "Foo"
+                                        select l1).Take(15)
+                            select l1.Id;
+
+                var result = query.ToList();
+
+                Assert.Equal(expected.Count, result.Count);
+                foreach (var resultItem in result)
+                {
+                    Assert.True(expected.Contains(resultItem));
+                }
+            }
+        }
+
+        [ConditionalFact]
+        public virtual void Explicit_GroupJoin_in_subquery_with_unrelated_projection2()
+        {
+            List<int> expected;
+            using (var context = CreateContext())
+            {
+                expected = (from l1 in (from l1 in context.LevelOne.ToList()
+                                        join l2 in context.LevelTwo.ToList() on l1.Id equals l2.Level1_Optional_Id into grouping
+                                        from l2 in grouping.DefaultIfEmpty()
+                                        where l2?.Name != "Foo"
+                                        select l1).Distinct()
+                            select l1.Id).ToList();
+            }
+
+            ClearLog();
+
+            using (var context = CreateContext())
+            {
+                var query = from l1 in (from l1 in context.LevelOne
+                                        join l2 in context.LevelTwo on l1.Id equals l2.Level1_Optional_Id into grouping
+                                        from l2 in grouping.DefaultIfEmpty()
+                                        where (l2 != null ? l2.Name : null) != "Foo"
+                                        select l1).Distinct()
+                            select l1.Id;
+
+                var result = query.ToList();
+
+                Assert.Equal(expected.Count, result.Count);
+                foreach (var resultItem in result)
+                {
+                    Assert.True(expected.Contains(resultItem));
+                }
+            }
+        }
+
+        [ConditionalFact]
+        public virtual void Explicit_GroupJoin_in_subquery_with_unrelated_projection3()
+        {
+            List<int> expected;
+            using (var context = CreateContext())
+            {
+                expected = (from l1 in (from l1 in context.LevelOne.ToList()
+                                        join l2 in context.LevelTwo.ToList() on l1.Id equals l2.Level1_Optional_Id into grouping
+                                        from l2 in grouping.DefaultIfEmpty()
+                                        where l2?.Name != "Foo"
+                                        select l1.Id).Distinct()
+                            select l1).ToList();
+            }
+
+            ClearLog();
+
+            using (var context = CreateContext())
+            {
+                var query = from l1 in (from l1 in context.LevelOne
+                                        join l2 in context.LevelTwo on l1.Id equals l2.Level1_Optional_Id into grouping
+                                        from l2 in grouping.DefaultIfEmpty()
+                                        where (l2 != null ? l2.Name : null) != "Foo"
+                                        select l1.Id).Distinct()
+                            select l1;
+
+                var result = query.ToList();
+
+                Assert.Equal(expected.Count, result.Count);
+                foreach (var resultItem in result)
+                {
+                    Assert.True(expected.Contains(resultItem));
+                }
+            }
+        }
+
+        [ConditionalFact]
+        public virtual void Explicit_GroupJoin_in_subquery_with_unrelated_projection4()
+        {
+            List<int> expected;
+            using (var context = CreateContext())
+            {
+                expected = (from l1 in (from l1 in context.LevelOne.ToList()
+                                        join l2 in context.LevelTwo.ToList() on l1.Id equals l2.Level1_Optional_Id into grouping
+                                        from l2 in grouping.DefaultIfEmpty()
+                                        where l2?.Name != "Foo"
+                                        select l1.Id).Distinct().Take(20)
+                            select l1).ToList();
+            }
+
+            ClearLog();
+
+            using (var context = CreateContext())
+            {
+                var query = from l1 in (from l1 in context.LevelOne
+                                        join l2 in context.LevelTwo on l1.Id equals l2.Level1_Optional_Id into grouping
+                                        from l2 in grouping.DefaultIfEmpty()
+                                        where (l2 != null ? l2.Name : null) != "Foo"
+                                        select l1.Id).Distinct().Take(20)
+                            select l1;
+
+                var result = query.ToList();
+
+                Assert.Equal(expected.Count, result.Count);
+                foreach (var resultItem in result)
+                {
+                    Assert.True(expected.Contains(resultItem));
+                }
+            }
+        }
+
+        [ConditionalFact]
+        public virtual void Explicit_GroupJoin_in_subquery_with_scalar_result_operator()
+        {
+            List<int> expected;
+            using (var context = CreateContext())
+            {
+                expected = (from l1 in context.LevelOne.ToList()
+                            where (from l1_inner in context.LevelOne.ToList()
+                                   join l2 in context.LevelTwo on l1_inner.Id equals l2.Level1_Optional_Id into grouping
+                                   from l2 in grouping.DefaultIfEmpty()
+                                   select l1_inner).Count() > 4
+                            select l1.Id).ToList();
+            }
+
+            ClearLog();
+
+            using (var context = CreateContext())
+            {
+                var query = from l1 in context.LevelOne
+                            where (from l1_inner in context.LevelOne
+                                   join l2 in context.LevelTwo on l1_inner.Id equals l2.Level1_Optional_Id into grouping
+                                   from l2 in grouping.DefaultIfEmpty()
+                                   select l1_inner).Count() > 4
+                            select l1;
+
+                var result = query.ToList();
+
+                Assert.Equal(expected.Count, result.Count);
+                foreach (var resultItem in result)
+                {
+                    Assert.True(expected.Contains(resultItem.Id));
+                }
+            }
+        }
+
+        [ConditionalFact]
+        public virtual void Explicit_GroupJoin_in_subquery_with_multiple_result_operator_distinct_count_materializes_main_clause()
+        {
+            List<int> expected;
+            using (var context = CreateContext())
+            {
+                expected = (from l1 in context.LevelOne.ToList()
+                            where (from l1_inner in context.LevelOne.ToList()
+                                   join l2 in context.LevelTwo on l1_inner.Id equals l2.Level1_Optional_Id into grouping
+                                   from l2 in grouping.DefaultIfEmpty()
+                                   select l1_inner).Distinct().Count() > 4
+                            select l1.Id).ToList();
+            }
+
+            ClearLog();
+
+            using (var context = CreateContext())
+            {
+                var query = from l1 in context.LevelOne
+                            where (from l1_inner in context.LevelOne
+                                   join l2 in context.LevelTwo on l1_inner.Id equals l2.Level1_Optional_Id into grouping
+                                   from l2 in grouping.DefaultIfEmpty()
+                                   select l1_inner).Distinct().Count() > 4
+                            select l1;
+
+                var result = query.ToList();
+
+                Assert.Equal(expected.Count, result.Count);
+                foreach (var resultItem in result)
+                {
+                    Assert.True(expected.Contains(resultItem.Id));
+                }
+            }
+        }
+
 
         private static TResult Maybe<TResult>(object caller, Func<TResult> expression) where TResult : class
         {
@@ -3587,462 +4042,5 @@
         }
 
         #endregion
-=======
-        [ConditionalFact]
-        public virtual void GroupJoin_reference_to_group_in_OrderBy()
-        {
-            List<int> expected;
-            using (var context = CreateContext())
-            {
-                var l1s = context.LevelOne.ToList();
-                var l2s = context.LevelTwo.ToList();
-
-                expected = (from l1 in l1s
-                            join l2 in l2s on l1.Id equals l2.Level1_Optional_Id into groupJoin
-                            from l2 in groupJoin.DefaultIfEmpty()
-                            orderby groupJoin.Count()
-                            select l1.Id).ToList();
-            }
-
-            ClearLog();
-
-            using (var context = CreateContext())
-            {
-                var query = from l1 in context.LevelOne
-                            join l2 in context.LevelTwo on l1.Id equals l2.Level1_Optional_Id into groupJoin
-                            from l2 in groupJoin.DefaultIfEmpty()
-                            orderby groupJoin.Count()
-                            select l1.Id;
-
-                var result = query.ToList();
-
-                Assert.Equal(expected.Count, result.Count);
-                foreach (var resultItem in result)
-                {
-                    Assert.True(expected.Contains(resultItem));
-                }
-            }
-        }
-
-        [ConditionalFact]
-        public virtual void GroupJoin_client_method_on_outer()
-        {
-            List<Tuple<int, int>> expected;
-            using (var context = CreateContext())
-            {
-                var l1s = context.LevelOne.ToList();
-                var l2s = context.LevelTwo.ToList();
-
-                expected = (from l1 in l1s
-                            join l2 in l2s on l1.Id equals l2.Level1_Optional_Id into groupJoin
-                            from l2 in groupJoin.DefaultIfEmpty()
-                            select new Tuple<int, int>(l1.Id, ClientMethod(l1.Id))).ToList();
-            }
-
-            ClearLog();
-
-            using (var context = CreateContext())
-            {
-                var query = from l1 in context.LevelOne
-                            join l2 in context.LevelTwo on l1.Id equals l2.Level1_Optional_Id into groupJoin
-                            from l2 in groupJoin.DefaultIfEmpty()
-                            select new { l1.Id, client = ClientMethod(l1.Id) };
-
-                var result = query.ToList();
-
-                Assert.Equal(expected.Count, result.Count);
-                foreach (var resultItem in result)
-                {
-                    Assert.True(expected.Any(e => e.Item1 == resultItem.Id && e.Item2 == resultItem.client));
-                }
-            }
-        }
-
-        [ConditionalFact]
-        public virtual void GroupJoin_client_method_in_OrderBy()
-        {
-            List<int> expected;
-            using (var context = CreateContext())
-            {
-                var l1s = context.LevelOne.ToList();
-                var l2s = context.LevelTwo.ToList();
-
-                expected = (from l1 in l1s
-                            join l2 in l2s on l1.Id equals l2.Level1_Optional_Id into groupJoin
-                            from l2 in groupJoin.DefaultIfEmpty()
-                            orderby ClientMethod(l1.Id), ClientMethod(l2 != null ? l2.Id : (int?)null)
-                            select l1.Id).ToList();
-            }
-
-            ClearLog();
-
-            using (var context = CreateContext())
-            {
-                var query = from l1 in context.LevelOne
-                            join l2 in context.LevelTwo on l1.Id equals l2.Level1_Optional_Id into groupJoin
-                            from l2 in groupJoin.DefaultIfEmpty()
-                            orderby ClientMethod(l1.Id), ClientMethod(l2 != null ? l2.Id : (int?)null)
-                            select l1.Id;
-
-                var result = query.ToList();
-
-                Assert.Equal(expected.Count, result.Count);
-                foreach (var resultItem in result)
-                {
-                    Assert.True(expected.Contains(resultItem));
-                }
-            }
-        }
-
-        private static int ClientMethod(int? id)
-        {
-            return id ?? 0;
-        }
-
-        [ConditionalFact]
-        public virtual void GroupJoin_without_DefaultIfEmpty()
-        {
-            List<int> expected;
-            using (var context = CreateContext())
-            {
-                var l1s = context.LevelOne.ToList();
-                var l2s = context.LevelTwo.ToList();
-
-                expected = (from l1 in l1s
-                            join l2 in l2s on l1.Id equals l2.Level1_Optional_Id into groupJoin
-                            from l2 in groupJoin.Select(gg => gg)
-                            select l1.Id).ToList();
-            }
-
-            ClearLog();
-
-            using (var context = CreateContext())
-            {
-                var query = from l1 in context.LevelOne
-                            join l2 in context.LevelTwo on l1.Id equals l2.Level1_Optional_Id into groupJoin
-                            from l2 in groupJoin.Select(gg => gg)
-                            select l1.Id;
-
-                var result = query.ToList();
-
-                Assert.Equal(expected.Count, result.Count);
-                foreach (var resultItem in result)
-                {
-                    Assert.True(expected.Contains(resultItem));
-                }
-            }
-        }
-
-        [ConditionalFact]
-        public virtual void GroupJoin_with_subquery_on_inner()
-        {
-            List<int> expected;
-            using (var context = CreateContext())
-            {
-                var l1s = context.LevelOne.ToList();
-                var l2s = context.LevelTwo.ToList();
-
-                expected = (from l1 in l1s
-                            join l2 in l2s on l1.Id equals l2.Level1_Optional_Id into groupJoin
-                            from l2 in groupJoin.Where(gg => gg.Id > 0).Take(10).DefaultIfEmpty()
-                            orderby l2 == null ? null : l2.Name, l1.Id
-                            select l1.Id).ToList();
-            }
-
-            ClearLog();
-
-            using (var context = CreateContext())
-            {
-                var query = from l1 in context.LevelOne
-                            join l2 in context.LevelTwo on l1.Id equals l2.Level1_Optional_Id into groupJoin
-                            from l2 in groupJoin.Where(gg => gg.Id > 0).Take(10).DefaultIfEmpty()
-                            select l1.Id;
-
-                var result = query.ToList();
-
-                Assert.Equal(expected.Count, result.Count);
-                foreach (var resultItem in result)
-                {
-                    Assert.True(expected.Contains(resultItem));
-                }
-            }
-        }
-
-        [ConditionalFact]
-        public virtual void GroupJoin_with_subquery_on_inner_and_no_DefaultIfEmpty()
-        {
-            List<int> expected;
-            using (var context = CreateContext())
-            {
-                var l1s = context.LevelOne.ToList();
-                var l2s = context.LevelTwo.ToList();
-
-                expected = (from l1 in l1s
-                            join l2 in l2s on l1.Id equals l2.Level1_Optional_Id into groupJoin
-                            from l2 in groupJoin.Where(gg => gg.Id > 0).Take(10)
-                            select l1.Id).ToList();
-            }
-
-            ClearLog();
-
-            using (var context = CreateContext())
-            {
-                var query = from l1 in context.LevelOne
-                            join l2 in context.LevelTwo on l1.Id equals l2.Level1_Optional_Id into groupJoin
-                            from l2 in groupJoin.Where(gg => gg.Id > 0).Take(10)
-                            select l1.Id;
-
-                var result = query.ToList();
-
-                Assert.Equal(expected.Count, result.Count);
-                foreach (var resultItem in result)
-                {
-                    Assert.True(expected.Contains(resultItem));
-                }
-            }
-        }
-
-        [ConditionalFact]
-        public virtual void Optional_navigation_in_subquery_with_unrelated_projection()
-        {
-            List<int> expected;
-            using (var context = CreateContext())
-            {
-                expected = context.LevelOne.Include(l1 => l1.OneToOne_Optional_FK)
-                    .ToList()
-                    .Where(l1 => l1.OneToOne_Optional_FK?.Name != "Foo")
-                    .Take(15)
-                    .Select(l1 => l1.Id).ToList();
-            }
-
-            ClearLog();
-
-            using (var context = CreateContext())
-            {
-                var query = context.LevelOne
-                    .Where(l1 => l1.OneToOne_Optional_FK.Name != "Foo")
-                    .Take(15)
-                    .Select(l1 => l1.Id);
-
-                var result = query.ToList();
-
-                Assert.Equal(expected.Count, result.Count);
-                foreach (var resultItem in result)
-                {
-                    Assert.True(expected.Contains(resultItem));
-                }
-            }
-        }
-
-        [ConditionalFact]
-        public virtual void Explicit_GroupJoin_in_subquery_with_unrelated_projection()
-        {
-            List<int> expected;
-            using (var context = CreateContext())
-            {
-                expected = (from l1 in (from l1 in context.LevelOne.ToList()
-                                        join l2 in context.LevelTwo.ToList() on l1.Id equals l2.Level1_Optional_Id into grouping
-                                        from l2 in grouping.DefaultIfEmpty()
-                                        where l2?.Name != "Foo"
-                                        select l1).Take(15)
-                            select l1.Id).ToList();
-            }
-
-            ClearLog();
-
-            using (var context = CreateContext())
-            {
-                var query = from l1 in (from l1 in context.LevelOne
-                                        join l2 in context.LevelTwo on l1.Id equals l2.Level1_Optional_Id into grouping
-                                        from l2 in grouping.DefaultIfEmpty()
-                                        where (l2 != null ? l2.Name : null) != "Foo"
-                                        select l1).Take(15)
-                            select l1.Id;
-
-                var result = query.ToList();
-
-                Assert.Equal(expected.Count, result.Count);
-                foreach (var resultItem in result)
-                {
-                    Assert.True(expected.Contains(resultItem));
-                }
-            }
-        }
-
-        [ConditionalFact]
-        public virtual void Explicit_GroupJoin_in_subquery_with_unrelated_projection2()
-        {
-            List<int> expected;
-            using (var context = CreateContext())
-            {
-                expected = (from l1 in (from l1 in context.LevelOne.ToList()
-                                        join l2 in context.LevelTwo.ToList() on l1.Id equals l2.Level1_Optional_Id into grouping
-                                        from l2 in grouping.DefaultIfEmpty()
-                                        where l2?.Name != "Foo"
-                                        select l1).Distinct()
-                            select l1.Id).ToList();
-            }
-
-            ClearLog();
-
-            using (var context = CreateContext())
-            {
-                var query = from l1 in (from l1 in context.LevelOne
-                                        join l2 in context.LevelTwo on l1.Id equals l2.Level1_Optional_Id into grouping
-                                        from l2 in grouping.DefaultIfEmpty()
-                                        where (l2 != null ? l2.Name : null) != "Foo"
-                                        select l1).Distinct()
-                            select l1.Id;
-
-                var result = query.ToList();
-
-                Assert.Equal(expected.Count, result.Count);
-                foreach (var resultItem in result)
-                {
-                    Assert.True(expected.Contains(resultItem));
-                }
-            }
-        }
-
-        [ConditionalFact]
-        public virtual void Explicit_GroupJoin_in_subquery_with_unrelated_projection3()
-        {
-            List<int> expected;
-            using (var context = CreateContext())
-            {
-                expected = (from l1 in (from l1 in context.LevelOne.ToList()
-                                        join l2 in context.LevelTwo.ToList() on l1.Id equals l2.Level1_Optional_Id into grouping
-                                        from l2 in grouping.DefaultIfEmpty()
-                                        where l2?.Name != "Foo"
-                                        select l1.Id).Distinct()
-                            select l1).ToList();
-            }
-
-            ClearLog();
-
-            using (var context = CreateContext())
-            {
-                var query = from l1 in (from l1 in context.LevelOne
-                                        join l2 in context.LevelTwo on l1.Id equals l2.Level1_Optional_Id into grouping
-                                        from l2 in grouping.DefaultIfEmpty()
-                                        where (l2 != null ? l2.Name : null) != "Foo"
-                                        select l1.Id).Distinct()
-                            select l1;
-
-                var result = query.ToList();
-
-                Assert.Equal(expected.Count, result.Count);
-                foreach (var resultItem in result)
-                {
-                    Assert.True(expected.Contains(resultItem));
-                }
-            }
-        }
-
-        [ConditionalFact]
-        public virtual void Explicit_GroupJoin_in_subquery_with_unrelated_projection4()
-        {
-            List<int> expected;
-            using (var context = CreateContext())
-            {
-                expected = (from l1 in (from l1 in context.LevelOne.ToList()
-                                        join l2 in context.LevelTwo.ToList() on l1.Id equals l2.Level1_Optional_Id into grouping
-                                        from l2 in grouping.DefaultIfEmpty()
-                                        where l2?.Name != "Foo"
-                                        select l1.Id).Distinct().Take(20)
-                            select l1).ToList();
-            }
-
-            ClearLog();
-
-            using (var context = CreateContext())
-            {
-                var query = from l1 in (from l1 in context.LevelOne
-                                        join l2 in context.LevelTwo on l1.Id equals l2.Level1_Optional_Id into grouping
-                                        from l2 in grouping.DefaultIfEmpty()
-                                        where (l2 != null ? l2.Name : null) != "Foo"
-                                        select l1.Id).Distinct().Take(20)
-                            select l1;
-
-                var result = query.ToList();
-
-                Assert.Equal(expected.Count, result.Count);
-                foreach (var resultItem in result)
-                {
-                    Assert.True(expected.Contains(resultItem));
-                }
-            }
-        }
-
-        [ConditionalFact]
-        public virtual void Explicit_GroupJoin_in_subquery_with_scalar_result_operator()
-        {
-            List<int> expected;
-            using (var context = CreateContext())
-            {
-                expected = (from l1 in context.LevelOne.ToList()
-                            where (from l1_inner in context.LevelOne.ToList()
-                                   join l2 in context.LevelTwo on l1_inner.Id equals l2.Level1_Optional_Id into grouping
-                                   from l2 in grouping.DefaultIfEmpty()
-                                   select l1_inner).Count() > 4
-                            select l1.Id).ToList();
-            }
-
-            ClearLog();
-
-            using (var context = CreateContext())
-            {
-                var query = from l1 in context.LevelOne
-                            where (from l1_inner in context.LevelOne
-                                   join l2 in context.LevelTwo on l1_inner.Id equals l2.Level1_Optional_Id into grouping
-                                   from l2 in grouping.DefaultIfEmpty()
-                                   select l1_inner).Count() > 4
-                            select l1;
-
-                var result = query.ToList();
-
-                Assert.Equal(expected.Count, result.Count);
-                foreach (var resultItem in result)
-                {
-                    Assert.True(expected.Contains(resultItem.Id));
-                }
-            }
-        }
-
-        [ConditionalFact]
-        public virtual void Explicit_GroupJoin_in_subquery_with_multiple_result_operator_distinct_count_materializes_main_clause()
-        {
-            List<int> expected;
-            using (var context = CreateContext())
-            {
-                expected = (from l1 in context.LevelOne.ToList()
-                            where (from l1_inner in context.LevelOne.ToList()
-                                   join l2 in context.LevelTwo on l1_inner.Id equals l2.Level1_Optional_Id into grouping
-                                   from l2 in grouping.DefaultIfEmpty()
-                                   select l1_inner).Distinct().Count() > 4
-                            select l1.Id).ToList();
-            }
-
-            ClearLog();
-
-            using (var context = CreateContext())
-            {
-                var query = from l1 in context.LevelOne
-                            where (from l1_inner in context.LevelOne
-                                   join l2 in context.LevelTwo on l1_inner.Id equals l2.Level1_Optional_Id into grouping
-                                   from l2 in grouping.DefaultIfEmpty()
-                                   select l1_inner).Distinct().Count() > 4
-                            select l1;
-
-                var result = query.ToList();
-
-                Assert.Equal(expected.Count, result.Count);
-                foreach (var resultItem in result)
-                {
-                    Assert.True(expected.Contains(resultItem.Id));
-                }
-            }
-        }
->>>>>>> c99151d2
     }
-}
+}